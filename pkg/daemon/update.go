package daemon

import (
	"bufio"
	"bytes"
	"compress/gzip"
	"context"
	"fmt"
	"io"
	"io/ioutil"
	"os"
	"os/exec"
	"os/user"
	"path/filepath"
	"reflect"
	"strconv"
	"strings"
	"syscall"
	"time"

	"github.com/clarketm/json"
	ign3types "github.com/coreos/ignition/v2/config/v3_2/types"
	"github.com/golang/glog"
	"github.com/google/renameio"
	errors "github.com/pkg/errors"
	"github.com/vincent-petithory/dataurl"
	corev1 "k8s.io/api/core/v1"
	metav1 "k8s.io/apimachinery/pkg/apis/meta/v1"
	"k8s.io/apimachinery/pkg/runtime"
	"k8s.io/apimachinery/pkg/util/uuid"
	"k8s.io/kubernetes/pkg/credentialprovider"

	mcfgv1 "github.com/openshift/machine-config-operator/pkg/apis/machineconfiguration.openshift.io/v1"
	ctrlcommon "github.com/openshift/machine-config-operator/pkg/controller/common"
	"github.com/openshift/machine-config-operator/pkg/daemon/constants"
	pivottypes "github.com/openshift/machine-config-operator/pkg/daemon/pivot/types"
	pivotutils "github.com/openshift/machine-config-operator/pkg/daemon/pivot/utils"
)

const (
	// defaultDirectoryPermissions houses the default mode to use when no directory permissions are provided
	defaultDirectoryPermissions os.FileMode = 0755
	// defaultFilePermissions houses the default mode to use when no file permissions are provided
	defaultFilePermissions os.FileMode = 0644
	// SSH Keys for user "core" will only be written at /home/core/.ssh
	coreUserSSHPath = "/home/core/.ssh/"
	// fipsFile is the file to check if FIPS is enabled
	fipsFile              = "/proc/sys/crypto/fips_enabled"
	extensionsRepo        = "/etc/yum.repos.d/coreos-extensions.repo"
	osImageContentBaseDir = "/run/mco-machine-os-content/"

	// These are the actions for a node to take after applying config changes. (e.g. a new machineconfig is applied)
	// "None" means no special action needs to be taken
	// This happens for example when ssh keys or the pull secret (/var/lib/kubelet/config.json) is changed
	postConfigChangeActionNone = "none"
	// The "reload crio" action will run "systemctl reload crio"
	postConfigChangeActionReloadCrio = "reload crio"
	// Rebooting is still the default scenario for any other change
	postConfigChangeActionReboot = "reboot"

	// GPGNoRebootPath is the path MCO expects will contain GPG key updates. MCO will attempt to only reload crio for
	// changes to this path. Note that other files added to the parent directory will not be handled specially
	GPGNoRebootPath = "/etc/machine-config-daemon/no-reboot/containers-gpg.pub"
)

var (
	origParentDirPath   = filepath.Join("/etc", "machine-config-daemon", "orig")
	noOrigParentDirPath = filepath.Join("/etc", "machine-config-daemon", "noorig")
)

func writeFileAtomicallyWithDefaults(fpath string, b []byte) error {
	return writeFileAtomically(fpath, b, defaultDirectoryPermissions, defaultFilePermissions, -1, -1)
}

// writeFileAtomically uses the renameio package to provide atomic file writing, we can't use renameio.WriteFile
// directly since we need to 1) Chown 2) go through a buffer since files provided can be big
func writeFileAtomically(fpath string, b []byte, dirMode, fileMode os.FileMode, uid, gid int) error {
	dir := filepath.Dir(fpath)
	if err := os.MkdirAll(dir, dirMode); err != nil {
		return fmt.Errorf("failed to create directory %q: %v", dir, err)
	}
	t, err := renameio.TempFile(dir, fpath)
	if err != nil {
		return err
	}
	defer t.Cleanup()
	// Set permissions before writing data, in case the data is sensitive.
	if err := t.Chmod(fileMode); err != nil {
		return err
	}
	w := bufio.NewWriter(t)
	if _, err := w.Write(b); err != nil {
		return err
	}
	if err := w.Flush(); err != nil {
		return err
	}
	if uid != -1 && gid != -1 {
		if err := t.Chown(uid, gid); err != nil {
			return err
		}
	}
	return t.CloseAtomicallyReplace()
}

func getNodeRef(node *corev1.Node) *corev1.ObjectReference {
	return &corev1.ObjectReference{
		Kind: "Node",
		Name: node.GetName(),
		UID:  node.GetUID(),
	}
}

func reloadService(name string) error {
	return runCmdSync("systemctl", "reload", name)
}

// performPostConfigChangeAction takes action based on what postConfigChangeAction has been asked.
func (dn *Daemon) performPostConfigChangeAction(postConfigChangeActions []string, configName string) error {
	if ctrlcommon.InSlice(postConfigChangeActionReboot, postConfigChangeActions) {
		dn.logSystem("Rebooting node")
		return dn.reboot(fmt.Sprintf("Node will reboot into config %s", configName))
	}

	if ctrlcommon.InSlice(postConfigChangeActionNone, postConfigChangeActions) {
		if dn.recorder != nil {
			dn.recorder.Eventf(getNodeRef(dn.node), corev1.EventTypeNormal, "SkipReboot", "Config changes do not require reboot.")
		}
		dn.logSystem("Node has Desired Config %s, skipping reboot", configName)
	}

	if ctrlcommon.InSlice(postConfigChangeActionReloadCrio, postConfigChangeActions) {
		serviceName := "crio"

		if err := reloadService(serviceName); err != nil {
			if dn.recorder != nil {
				dn.recorder.Eventf(getNodeRef(dn.node), corev1.EventTypeWarning, "FailedServiceReload", fmt.Sprintf("Reloading %s service failed. Error: %v", serviceName, err))
			}
			return fmt.Errorf("Could not apply update: reloading %s configuration failed. Error: %v", serviceName, err)
		}

		if dn.recorder != nil {
			dn.recorder.Eventf(getNodeRef(dn.node), corev1.EventTypeNormal, "SkipReboot", "Config changes do not require reboot. Service %s was reloaded.", serviceName)
		}
		dn.logSystem("%s config reloaded successfully! Desired config %s has been applied, skipping reboot", serviceName, configName)
	}
	return nil
}

func (dn *Daemon) getAndUpdateConfigAndState(configName string) error {
	state, err := dn.getStateAndConfigs(configName)
	if err != nil {
		return fmt.Errorf("Could not apply update: error processing state and configs. Error: %v", err)
	}

	var inDesiredConfig bool
	if inDesiredConfig, err = dn.updateConfigAndState(state); err != nil {
		return fmt.Errorf("Could not apply update: setting node's state to Done failed. Error: %v", err)
	}
	if inDesiredConfig {
		// (re)start the config drift monitor since rebooting isn't needed.
		dn.startConfigDriftMonitor()
		return nil
	}

	// currentConfig != desiredConfig, kick off an update
	return dn.triggerUpdateWithMachineConfig(state.currentConfig, state.desiredConfig)
}

// finalizeBeforeReboot is the last step in an update() and then we take appropriate postConfigChangeAction.
// It can also be called as a special case for the "bootstrap pivot".
func (dn *Daemon) finalizeBeforeReboot(newConfig *mcfgv1.MachineConfig) (retErr error) {
	if out, err := dn.storePendingState(newConfig, 1); err != nil {
		return errors.Wrapf(err, "failed to log pending config: %s", string(out))
	}
	defer func() {
		if retErr != nil {
			if dn.recorder != nil {
				dn.recorder.Eventf(getNodeRef(dn.node), corev1.EventTypeNormal, "PendingConfigRollBack", fmt.Sprintf("Rolling back pending config %s: %v", newConfig.GetName(), retErr))
			}
			if out, err := dn.storePendingState(newConfig, 0); err != nil {
				retErr = errors.Wrapf(retErr, "error rolling back pending config %v: %s", err, string(out))
				return
			}
		}
	}()
	if dn.recorder != nil {
		dn.recorder.Eventf(getNodeRef(dn.node), corev1.EventTypeNormal, "PendingConfig", fmt.Sprintf("Written pending config %s", newConfig.GetName()))
	}

	return nil
}

var errUnreconcilable = errors.New("unreconcilable")

func canonicalizeEmptyMC(config *mcfgv1.MachineConfig) *mcfgv1.MachineConfig {
	if config != nil {
		return config
	}
	newIgnCfg := ctrlcommon.NewIgnConfig()
	rawNewIgnCfg, err := json.Marshal(newIgnCfg)
	if err != nil {
		// This should never happen
		panic(err)
	}
	return &mcfgv1.MachineConfig{
		ObjectMeta: metav1.ObjectMeta{Name: "mco-empty-mc"},
		Spec: mcfgv1.MachineConfigSpec{
			Config: runtime.RawExtension{
				Raw: rawNewIgnCfg,
			},
		},
	}
}

// return true if the machineConfigDiff is not empty
func (dn *Daemon) compareMachineConfig(oldConfig, newConfig *mcfgv1.MachineConfig) (bool, error) {
	oldConfig = canonicalizeEmptyMC(oldConfig)
	oldConfigName := oldConfig.GetName()
	newConfigName := newConfig.GetName()
	mcDiff, err := newMachineConfigDiff(oldConfig, newConfig)
	if err != nil {
		return true, errors.Wrapf(err, "error creating machineConfigDiff for comparison")
	}
	if mcDiff.isEmpty() {
		glog.Infof("No changes from %s to %s", oldConfigName, newConfigName)
		return false, nil
	}
	return true, nil
}

// addExtensionsRepo adds a repo into /etc/yum.repos.d/ which we use later to
// install extensions and rt-kernel
func addExtensionsRepo(osImageContentDir string) error {
	repoContent := "[coreos-extensions]\nenabled=1\nmetadata_expire=1m\nbaseurl=" + osImageContentDir + "/extensions/\ngpgcheck=0\nskip_if_unavailable=False\n"
	if err := writeFileAtomicallyWithDefaults(extensionsRepo, []byte(repoContent)); err != nil {
		return err
	}
	return nil
}

// podmanRemove kills and removes a container
func podmanRemove(cid string) {
	// Ignore errors here
	exec.Command("podman", "kill", cid).Run()
	exec.Command("podman", "rm", "-f", cid).Run()
}

func podmanCopy(imgURL, osImageContentDir string) (err error) {
	// make sure that osImageContentDir doesn't exist
	os.RemoveAll(osImageContentDir)

	// Pull the container image
	var authArgs []string
	if _, err := os.Stat(kubeletAuthFile); err == nil {
		authArgs = append(authArgs, "--authfile", kubeletAuthFile)
	}
	args := []string{"pull", "-q"}
	args = append(args, authArgs...)
	args = append(args, imgURL)
	_, err = pivotutils.RunExtBackground(numRetriesNetCommands, "podman", args...)
	if err != nil {
		return
	}

	// create a container
	var cidBuf []byte
	containerName := pivottypes.PivotNamePrefix + string(uuid.NewUUID())
	cidBuf, err = runGetOut("podman", "create", "--net=none", "--annotation=org.openshift.machineconfigoperator.pivot=true", "--name", containerName, imgURL)
	if err != nil {
		return
	}

	// only delete created container, we will delete container image later as we may need it for podmanInspect()
	defer podmanRemove(containerName)

	// copy the content from create container locally into a temp directory under /run/machine-os-content/
	cid := strings.TrimSpace(string(cidBuf))
	args = []string{"cp", fmt.Sprintf("%s:/", cid), osImageContentDir}
	_, err = pivotutils.RunExtBackground(numRetriesNetCommands, "podman", args...)
	if err != nil {
		return
	}

	// Set selinux context to var_run_t to avoid selinux denial
	args = []string{"-R", "-t", "var_run_t", osImageContentDir}
	err = runCmdSync("chcon", args...)
	if err != nil {
		err = errors.Wrapf(err, "changing selinux context on path %s", osImageContentDir)
		return
	}
	return
}

// ExtractOSImage extracts OS image content in a temporary directory under /run/machine-os-content/
// and returns the path on successful extraction.
// Note that since we do this in the MCD container, cluster proxy configuration must also be injected
// into the container. See the MCD daemonset.
func ExtractOSImage(imgURL string) (osImageContentDir string, err error) {
	var registryConfig []string
	if _, err := os.Stat(kubeletAuthFile); err == nil {
		registryConfig = append(registryConfig, "--registry-config", kubeletAuthFile)
	}
	if err = os.MkdirAll(osImageContentBaseDir, 0755); err != nil {
		err = fmt.Errorf("error creating directory %s: %v", osImageContentBaseDir, err)
		return
	}

	if osImageContentDir, err = ioutil.TempDir(osImageContentBaseDir, "os-content-"); err != nil {
		return
	}

	if err = os.MkdirAll(osImageContentDir, 0755); err != nil {
		err = fmt.Errorf("error creating directory %s: %v", osImageContentDir, err)
		return
	}

	// Extract the image
	args := []string{"image", "extract", "--path", "/:" + osImageContentDir}
	args = append(args, registryConfig...)
	args = append(args, imgURL)
	if _, err = pivotutils.RunExtBackground(cmdRetriesCount, "oc", args...); err != nil {
		// Workaround fixes for the environment where oc image extract fails.
		// See https://bugzilla.redhat.com/show_bug.cgi?id=1862979
		glog.Infof("Falling back to using podman cp to fetch OS image content")
		if err = podmanCopy(imgURL, osImageContentDir); err != nil {
			return
		}
	}

	return
}

// Remove pending deployment on OSTree based system
func removePendingDeployment() error {
	return runRpmOstree("cleanup", "-p")
}

func (dn *CoreOSDaemon) applyOSChanges(mcDiff machineConfigDiff, oldConfig, newConfig *mcfgv1.MachineConfig) (retErr error) {
	// Extract image and add coreos-extensions repo if we have either OS update or package layering to perform

	if dn.recorder != nil {
		dn.recorder.Eventf(getNodeRef(dn.node), corev1.EventTypeNormal, "OSUpdateStarted", mcDiff.osChangesString())
	}

	var osImageContentDir string
	if mcDiff.osUpdate || mcDiff.extensions || mcDiff.kernelType {
		// When we're going to apply an OS update, switch the block
		// scheduler to BFQ to apply more fairness between etcd
		// and the OS update. Only do this on masters since etcd
		// only operates on masters, and RHEL compute nodes can't
		// do this.
		// Add nil check since firstboot also goes through this path,
		// which doesn't have a node object yet.
		if dn.node != nil {
			if _, isControlPlane := dn.node.Labels[ctrlcommon.MasterLabel]; isControlPlane {
				if err := setRootDeviceSchedulerBFQ(); err != nil {
					return err
				}
			}
		}
		// We emitted this event before, so keep it
		if dn.recorder != nil {
			dn.recorder.Eventf(getNodeRef(dn.node), corev1.EventTypeNormal, "InClusterUpgrade", fmt.Sprintf("Updating from oscontainer %s", newConfig.Spec.OSImageURL))
		}
		var err error
		if osImageContentDir, err = ExtractOSImage(newConfig.Spec.OSImageURL); err != nil {
			return err
		}
		// Delete extracted OS image once we are done.
		defer os.RemoveAll(osImageContentDir)

		if err := addExtensionsRepo(osImageContentDir); err != nil {
			return err
		}
		defer os.Remove(extensionsRepo)
	}

	// Update OS
	if mcDiff.osUpdate {
		if err := updateOS(newConfig, osImageContentDir); err != nil {
			nodeName := ""
			if dn.node != nil {
				nodeName = dn.node.Name
			}
			MCDPivotErr.WithLabelValues(nodeName, newConfig.Spec.OSImageURL, err.Error()).SetToCurrentTime()
			return err
		}
	}

	defer func() {
		// Operations performed by rpm-ostree on the booted system are available
		// as staged deployment. It gets applied only when we reboot the system.
		// In case of an error during any rpm-ostree transaction, removing pending deployment
		// should be sufficient to discard any applied changes.
		if retErr != nil {
			// Print out the error now so that if we fail to cleanup -p, we don't lose it.
			glog.Infof("Rolling back applied changes to OS due to error: %v", retErr)
			if err := removePendingDeployment(); err != nil {
				retErr = errors.Wrapf(retErr, "error removing staged deployment: %v", err)
				return
			}
		}
	}()

	// Apply kargs
	if mcDiff.kargs {
		if err := dn.updateKernelArguments(oldConfig, newConfig); err != nil {
			return err
		}
	}

	// Switch to real time kernel
	if err := dn.switchKernel(oldConfig, newConfig); err != nil {
		return err
	}

	// Apply extensions
	if err := dn.applyExtensions(oldConfig, newConfig); err != nil {
		return err
	}

	if dn.recorder != nil {
		dn.recorder.Eventf(getNodeRef(dn.node), corev1.EventTypeNormal, "OSUpdateStaged", "Changes to OS staged")
	}
	return nil

}

func (dn *Daemon) calculatePostConfigChangeActionFromFiles(diffFileSet []string) ([]string, error) {
	// If a machine-config-daemon-force file is present, it means the user wants to
	// move to desired state without additional validation. We will reboot the node in
	// this case regardless of what MachineConfig diff is.
	if _, err := os.Stat(constants.MachineConfigDaemonForceFile); err == nil {
		if err := os.Remove(constants.MachineConfigDaemonForceFile); err != nil {
			return []string{}, errors.Wrap(err, "failed to remove force validation file")
		}
		glog.Infof("Setting post config change action to postConfigChangeActionReboot; %s present", constants.MachineConfigDaemonForceFile)
		return []string{postConfigChangeActionReboot}, nil
	}

	filesPostConfigChangeActionNone := []string{
		"/etc/kubernetes/kubelet-ca.crt",
		"/var/lib/kubelet/config.json",
	}
	if dn.os.IsFCOS() {
		filesPostConfigChangeActionNone = append(filesPostConfigChangeActionNone, filepath.Join(coreUserSSHPath, "authorized_keys.d", "ignition"))
	} else {
		filesPostConfigChangeActionNone = append(filesPostConfigChangeActionNone, filepath.Join(coreUserSSHPath, "authorized_keys"))
	}

	filesPostConfigChangeActionReloadCrio := []string{
		constants.ContainerRegistryConfPath,
		GPGNoRebootPath,
		"/etc/containers/policy.json",
	}

	actions := []string{postConfigChangeActionNone}
	for _, path := range diffFileSet {
		if ctrlcommon.InSlice(path, filesPostConfigChangeActionNone) {
			continue
		} else if ctrlcommon.InSlice(path, filesPostConfigChangeActionReloadCrio) {
			actions = []string{postConfigChangeActionReloadCrio}
		} else {
			return []string{postConfigChangeActionReboot}, nil
		}
	}
	return actions, nil
}

func (dn *Daemon) calculatePostConfigChangeActionWithMCDiff(diff *machineConfigDiff, diffFileSet []string) ([]string, error) {
	// Note this function may only return []string{postConfigChangeActionReboot} directly,
	// since calculatePostConfigChangeActionFromFiles may find files that require a reboot

	// We don't actually have to consider ssh keys changes, which is the only section of passwd that is allowed to change
	if diff.osUpdate || diff.kargs || diff.fips || diff.units || diff.kernelType || diff.extensions {
		// must reboot
		return []string{postConfigChangeActionReboot}, nil
	}

	return dn.calculatePostConfigChangeActionFromFiles(diffFileSet)
}

func (dn *Daemon) setWorking() error {
	if dn.nodeWriter != nil {
		state, err := getNodeAnnotationExt(dn.node, constants.MachineConfigDaemonStateAnnotationKey, true)
		if err != nil {
			return err
		}
		if state != constants.MachineConfigDaemonStateDegraded && state != constants.MachineConfigDaemonStateUnreconcilable {
			if err := dn.nodeWriter.SetWorking(dn.kubeClient.CoreV1().Nodes(), dn.nodeLister, dn.name); err != nil {
				return errors.Wrap(err, "error setting node's state to Working")
			}
		}
	}
	return nil
}

// update the node to the provided node configuration.
func (dn *Daemon) update(oldConfig, newConfig *mcfgv1.MachineConfig) (retErr error) {
	if err := dn.setWorking(); err != nil {
		return fmt.Errorf("failed to set working: %w", err)
	}

	dn.catchIgnoreSIGTERM()
	defer func() {
		// now that we do rebootless updates, we need to turn off our SIGTERM protection
		// regardless of how we leave the "update loop"
		dn.cancelSIGTERM()
	}()

	oldConfig = canonicalizeEmptyMC(oldConfig)
	oldConfigName := oldConfig.GetName()
	newConfigName := newConfig.GetName()

	oldIgnConfig, err := ctrlcommon.ParseAndConvertConfig(oldConfig.Spec.Config.Raw)
	if err != nil {
		return fmt.Errorf("parsing old Ignition config failed: %w", err)
	}
	newIgnConfig, err := ctrlcommon.ParseAndConvertConfig(newConfig.Spec.Config.Raw)
	if err != nil {
		return fmt.Errorf("parsing new Ignition config failed: %w", err)
	}

	glog.Infof("Checking Reconcilable for config %v to %v", oldConfigName, newConfigName)

	// make sure we can actually reconcile this state
	diff, reconcilableError := reconcilable(oldConfig, newConfig)

	if reconcilableError != nil {
		wrappedErr := fmt.Errorf("can't reconcile config %s with %s: %v", oldConfigName, newConfigName, reconcilableError)
		if dn.recorder != nil {
			mcRef := &corev1.ObjectReference{
				Kind: "MachineConfig",
				Name: newConfig.GetName(),
				UID:  newConfig.GetUID(),
			}
			dn.recorder.Eventf(mcRef, corev1.EventTypeWarning, "FailedToReconcile", wrappedErr.Error())
		}
		return errors.Wrapf(errUnreconcilable, "%v", wrappedErr)
	}

	dn.logSystem("Starting update from %s to %s: %+v", oldConfigName, newConfigName, diff)

	diffFileSet := ctrlcommon.CalculateConfigFileDiffs(&oldIgnConfig, &newIgnConfig)
	actions, err := dn.calculatePostConfigChangeActionWithMCDiff(diff, diffFileSet)
	if err != nil {
		return err
	}

	// Check and perform node drain if required
	readOldFile := func(path string) ([]byte, error) {
		return ctrlcommon.GetIgnitionFileDataByPath(&oldIgnConfig, path)
	}
	readNewFile := func(path string) ([]byte, error) {
		return ctrlcommon.GetIgnitionFileDataByPath(&newIgnConfig, path)
	}
	if err := dn.drainIfRequired(actions, diffFileSet, readOldFile, readNewFile); err != nil {
		return err
	}

	// update files on disk that need updating
	if err := dn.updateFiles(oldIgnConfig, newIgnConfig); err != nil {
		return err
	}

	defer func() {
		if retErr != nil {
			if err := dn.updateFiles(newIgnConfig, oldIgnConfig); err != nil {
				retErr = errors.Wrapf(retErr, "error rolling back files writes %v", err)
				return
			}
		}
	}()

	if err := dn.updateSSHKeys(newIgnConfig.Passwd.Users); err != nil {
		return err
	}

	defer func() {
		if retErr != nil {
			if err := dn.updateSSHKeys(oldIgnConfig.Passwd.Users); err != nil {
				retErr = errors.Wrapf(retErr, "error rolling back SSH keys updates %v", err)
				return
			}
		}
	}()

	if err := dn.storeCurrentConfigOnDisk(newConfig); err != nil {
		return err
	}
	defer func() {
		if retErr != nil {
			if err := dn.storeCurrentConfigOnDisk(oldConfig); err != nil {
				retErr = errors.Wrapf(retErr, "error rolling back current config on disk %v", err)
				return
			}
		}
	}()

	if dn.os.IsCoreOSVariant() {
		coreOSDaemon := CoreOSDaemon{dn}
		if err := coreOSDaemon.applyOSChanges(*diff, oldConfig, newConfig); err != nil {
			return err
		}

		defer func() {
			if retErr != nil {
				if err := coreOSDaemon.applyOSChanges(*diff, newConfig, oldConfig); err != nil {
					retErr = errors.Wrapf(retErr, "error rolling back changes to OS %v", err)
					return
				}
			}
		}()
	} else {
		glog.Info("updating the OS on non-CoreOS nodes is not supported")
	}

	// Ideally we would want to update kernelArguments only via MachineConfigs.
	// We are keeping this to maintain compatibility and OKD requirement.
	if err := UpdateTuningArgs(KernelTuningFile, CmdLineFile); err != nil {
		return err
	}

	if err := dn.finalizeBeforeReboot(newConfig); err != nil {
		return err
	}

	if err := dn.performPostConfigChangeAction(actions, newConfig.GetName()); err != nil {
		return err
	}

	// We are here, which means reboot was not needed to apply the configuration.
	return dn.getAndUpdateConfigAndState(newConfig.GetName())
}

// machineConfigDiff represents an ad-hoc difference between two MachineConfig objects.
// At some point this may change into holding just the files/units that changed
// and the MCO would just operate on that.  For now we're just doing this to get
// improved logging.
type machineConfigDiff struct {
	osUpdate   bool
	kargs      bool
	fips       bool
	passwd     bool
	files      bool
	units      bool
	kernelType bool
	extensions bool
}

// isEmpty returns true if the machineConfigDiff has no changes, or
// in other words if the two MachineConfig objects are equivalent from
// the MCD's point of view.  This is mainly relevant if e.g. two MC
// objects happen to have different Ignition versions but are otherwise
// the same.  (Probably a better way would be to canonicalize)
func (mcDiff *machineConfigDiff) isEmpty() bool {
	emptyDiff := machineConfigDiff{}
	return reflect.DeepEqual(mcDiff, &emptyDiff)
}

// osChangesString generates a human-readable set of changes from the diff
func (mcDiff *machineConfigDiff) osChangesString() string {
	changes := []string{}
	if mcDiff.osUpdate {
		changes = append(changes, "Upgrading OS")
	}
	if mcDiff.extensions {
		changes = append(changes, "Installing extensions")
	}
	if mcDiff.kernelType {
		changes = append(changes, "Changing kernel type")
	}
	return strings.Join(changes, "; ")
}

// canonicalizeKernelType returns a valid kernelType. We consider empty("") and default kernelType as same
func canonicalizeKernelType(kernelType string) string {
	if kernelType == ctrlcommon.KernelTypeRealtime {
		return ctrlcommon.KernelTypeRealtime
	}
	return ctrlcommon.KernelTypeDefault
}

// newMachineConfigDiff compares two MachineConfig objects.
func newMachineConfigDiff(oldConfig, newConfig *mcfgv1.MachineConfig) (*machineConfigDiff, error) {
	oldIgn, err := ctrlcommon.ParseAndConvertConfig(oldConfig.Spec.Config.Raw)
	if err != nil {
		return nil, fmt.Errorf("parsing old Ignition config failed with error: %v", err)
	}
	newIgn, err := ctrlcommon.ParseAndConvertConfig(newConfig.Spec.Config.Raw)
	if err != nil {
		return nil, fmt.Errorf("parsing new Ignition config failed with error: %v", err)
	}

	// Both nil and empty slices are of zero length,
	// consider them as equal while comparing KernelArguments in both MachineConfigs
	kargsEmpty := len(oldConfig.Spec.KernelArguments) == 0 && len(newConfig.Spec.KernelArguments) == 0
	extensionsEmpty := len(oldConfig.Spec.Extensions) == 0 && len(newConfig.Spec.Extensions) == 0

	return &machineConfigDiff{
		osUpdate:   oldConfig.Spec.OSImageURL != newConfig.Spec.OSImageURL,
		kargs:      !(kargsEmpty || reflect.DeepEqual(oldConfig.Spec.KernelArguments, newConfig.Spec.KernelArguments)),
		fips:       oldConfig.Spec.FIPS != newConfig.Spec.FIPS,
		passwd:     !reflect.DeepEqual(oldIgn.Passwd, newIgn.Passwd),
		files:      !reflect.DeepEqual(oldIgn.Storage.Files, newIgn.Storage.Files),
		units:      !reflect.DeepEqual(oldIgn.Systemd.Units, newIgn.Systemd.Units),
		kernelType: canonicalizeKernelType(oldConfig.Spec.KernelType) != canonicalizeKernelType(newConfig.Spec.KernelType),
		extensions: !(extensionsEmpty || reflect.DeepEqual(oldConfig.Spec.Extensions, newConfig.Spec.Extensions)),
	}, nil
}

// reconcilable checks the configs to make sure that the only changes requested
// are ones we know how to do in-place.  If we can reconcile, (nil, nil) is returned.
// Otherwise, if we can't do it in place, the node is marked as degraded;
// the returned string value includes the rationale.
//
// we can only update machine configs that have changes to the files,
// directories, links, and systemd units sections of the included ignition
// config currently.
func reconcilable(oldConfig, newConfig *mcfgv1.MachineConfig) (*machineConfigDiff, error) {
	// The parser will try to translate versions less than maxVersion to maxVersion, or output an err.
	// The ignition output in case of success will always have maxVersion
	oldIgn, err := ctrlcommon.ParseAndConvertConfig(oldConfig.Spec.Config.Raw)
	if err != nil {
		return nil, fmt.Errorf("parsing old Ignition config failed with error: %v", err)
	}
	newIgn, err := ctrlcommon.ParseAndConvertConfig(newConfig.Spec.Config.Raw)
	if err != nil {
		return nil, fmt.Errorf("parsing new Ignition config failed with error: %v", err)
	}

	// Check if this is a generally valid Ignition Config
	if err := ctrlcommon.ValidateIgnition(newIgn); err != nil {
		return nil, err
	}

	// Passwd section

	// we don't currently configure Groups in place. we don't configure Users except
	// for setting/updating SSHAuthorizedKeys for the only allowed user "core".
	// otherwise we can't fix it if something changed here.
	passwdChanged := !reflect.DeepEqual(oldIgn.Passwd, newIgn.Passwd)
	if passwdChanged {
		if !reflect.DeepEqual(oldIgn.Passwd.Groups, newIgn.Passwd.Groups) {
			return nil, errors.New("ignition Passwd Groups section contains changes")
		}
		if !reflect.DeepEqual(oldIgn.Passwd.Users, newIgn.Passwd.Users) {
			if len(oldIgn.Passwd.Users) > 0 && len(newIgn.Passwd.Users) == 0 {
				return nil, errors.New("ignition passwd user section contains unsupported changes: user core may not be deleted")
			}
			// there is an update to Users, we must verify that it is ONLY making an acceptable
			// change to the SSHAuthorizedKeys for the user "core"
			for _, user := range newIgn.Passwd.Users {
				if user.Name != constants.CoreUserName {
					return nil, errors.New("ignition passwd user section contains unsupported changes: non-core user")
				}
			}
			glog.Infof("user data to be verified before ssh update: %v", newIgn.Passwd.Users[len(newIgn.Passwd.Users)-1])
			if err := verifyUserFields(newIgn.Passwd.Users[len(newIgn.Passwd.Users)-1]); err != nil {
				return nil, err
			}
		}
	}

	// Storage section

	// we can only reconcile files right now. make sure the sections we can't
	// fix aren't changed.
	if !reflect.DeepEqual(oldIgn.Storage.Disks, newIgn.Storage.Disks) {
		return nil, errors.New("ignition disks section contains changes")
	}
	if !reflect.DeepEqual(oldIgn.Storage.Filesystems, newIgn.Storage.Filesystems) {
		return nil, errors.New("ignition filesystems section contains changes")
	}
	if !reflect.DeepEqual(oldIgn.Storage.Raid, newIgn.Storage.Raid) {
		return nil, errors.New("ignition raid section contains changes")
	}
	if !reflect.DeepEqual(oldIgn.Storage.Directories, newIgn.Storage.Directories) {
		return nil, errors.New("ignition directories section contains changes")
	}
	if !reflect.DeepEqual(oldIgn.Storage.Links, newIgn.Storage.Links) {
		// This means links have been added, as opposed as being removed as it happened with
		// https://bugzilla.redhat.com/show_bug.cgi?id=1677198. This doesn't really change behavior
		// since we still don't support links but we allow old MC to remove links when upgrading.
		if len(newIgn.Storage.Links) != 0 {
			return nil, errors.New("ignition links section contains changes")
		}
	}

	// Special case files append: if the new config wants us to append, then we
	// have to force a reprovision since it's not idempotent
	for _, f := range newIgn.Storage.Files {
		if len(f.Append) > 0 {
			return nil, fmt.Errorf("ignition file %v includes append", f.Path)
		}
	}

	// Systemd section

	// we can reconcile any state changes in the systemd section.

	// FIPS section
	// We do not allow update to FIPS for a running cluster, so any changes here will be an error
	if err := checkFIPS(oldConfig, newConfig); err != nil {
		return nil, err
	}

	// we made it through all the checks. reconcile away!
	glog.V(2).Info("Configs are reconcilable")
	mcDiff, err := newMachineConfigDiff(oldConfig, newConfig)
	if err != nil {
		return nil, errors.Wrapf(err, "error creating machineConfigDiff")
	}
	return mcDiff, nil
}

// verifyUserFields returns nil if the user Name = "core", if 1 or more SSHKeys exist for
// this user and if all other fields in User are empty.
// Otherwise, an error will be returned and the proposed config will not be reconcilable.
// At this time we do not support non-"core" users or any changes to the "core" user
// outside of SSHAuthorizedKeys.
func verifyUserFields(pwdUser ign3types.PasswdUser) error {
	emptyUser := ign3types.PasswdUser{}
	tempUser := pwdUser
	if tempUser.Name == constants.CoreUserName && len(tempUser.SSHAuthorizedKeys) >= 1 {
		tempUser.Name = ""
		tempUser.SSHAuthorizedKeys = nil
		if !reflect.DeepEqual(emptyUser, tempUser) {
			return errors.New("ignition passwd user section contains unsupported changes: non-sshKey changes")
		}
		glog.Info("SSH Keys reconcilable")
	} else {
		return errors.New("ignition passwd user section contains unsupported changes: user must be core and have 1 or more sshKeys")
	}
	return nil
}

// checkFIPS verifies the state of FIPS on the system before an update.
// Our new thought around this is that really FIPS should be a "day 1"
// operation, and we don't want to make it editable after the fact.
// See also https://github.com/openshift/installer/pull/2594
// Anyone who wants to force this can change the MC flag, then
// `oc debug node` and run the disable command by hand, then reboot.
// If we detect that FIPS has been changed, we reject the update.
func checkFIPS(current, desired *mcfgv1.MachineConfig) error {
	content, err := ioutil.ReadFile(fipsFile)
	if err != nil {
		if os.IsNotExist(err) {
			// we just exit cleanly if we're not even on linux
			glog.Infof("no %s on this system, skipping FIPS check", fipsFile)
			return nil
		}
		return errors.Wrapf(err, "Error reading FIPS file at %s: %s", fipsFile, string(content))
	}
	nodeFIPS, err := strconv.ParseBool(strings.TrimSuffix(string(content), "\n"))
	if err != nil {
		return errors.Wrapf(err, "Error parsing FIPS file at %s", fipsFile)
	}
	if desired.Spec.FIPS == nodeFIPS {
		if desired.Spec.FIPS {
			glog.Infof("FIPS is configured and enabled")
		}
		// Check if FIPS on the system is at the desired setting
		current.Spec.FIPS = nodeFIPS
		return nil
	}
	return errors.New("detected change to FIPS flag; refusing to modify FIPS on a running cluster")
}

// checks for white-space characters in "C" and "POSIX" locales.
func isSpace(b byte) bool {
	return b == ' ' || b == '\f' || b == '\n' || b == '\r' || b == '\t' || b == '\v'
}

// You can use " around spaces, but can't escape ". See next_arg() in kernel code /lib/cmdline.c
// Gives the start and stop index for the next arg in the string, beyond the provided `begin` index
func nextArg(args string, begin int) (int, int) {
	var (
		start, stop int
		inQuote     bool
	)
	// Skip leading spaces
	for start = begin; start < len(args) && isSpace(args[start]); start++ {
	}
	stop = start
	for ; stop < len(args); stop++ {
		if isSpace(args[stop]) && !inQuote {
			break
		}

		if args[stop] == '"' {
			inQuote = !inQuote
		}
	}

	return start, stop
}

func splitKernelArguments(args string) []string {
	var (
		start, stop int
		split       []string
	)
	for stop < len(args) {
		start, stop = nextArg(args, stop)
		if start != stop {
			split = append(split, args[start:stop])
		}
	}
	return split
}

// parseKernelArguments separates out kargs from each entry and returns it as a map for
// easy comparison
func parseKernelArguments(kargs []string) []string {
	parsed := []string{}
	for _, k := range kargs {
		for _, arg := range splitKernelArguments(k) {
			parsed = append(parsed, strings.TrimSpace(arg))
		}
	}
	return parsed
}

// generateKargs performs a diff between the old/new MC kernelArguments,
// and generates the command line arguments suitable for `rpm-ostree kargs`.
// Note what we really should be doing though is also looking at the *current*
// kernel arguments in case there was drift.  But doing that requires us knowing
// what the "base" arguments are. See https://github.com/ostreedev/ostree/issues/479
func generateKargs(oldConfig, newConfig *mcfgv1.MachineConfig) []string {
	oldKargs := parseKernelArguments(oldConfig.Spec.KernelArguments)
	newKargs := parseKernelArguments(newConfig.Spec.KernelArguments)
	cmdArgs := []string{}

	// To keep kernel argument processing simpler and bug free, we first delete all
	// kernel arguments which have been applied by MCO previously and append all of the
	// kernel arguments present in the new rendered MachineConfig.
	// See https://bugzilla.redhat.com/show_bug.cgi?id=1866546#c10.
	for _, arg := range oldKargs {
		cmdArgs = append(cmdArgs, "--delete="+arg)
	}
	for _, arg := range newKargs {
		cmdArgs = append(cmdArgs, "--append="+arg)
	}
	return cmdArgs
}

// updateKernelArguments adjusts the kernel args
func (dn *CoreOSDaemon) updateKernelArguments(oldConfig, newConfig *mcfgv1.MachineConfig) error {
	kargs := generateKargs(oldConfig, newConfig)
	if len(kargs) == 0 {
		return nil
	}

	args := append([]string{"kargs"}, kargs...)
	dn.logSystem("Running rpm-ostree %v", args)
	return runRpmOstree(args...)
}

func (dn *Daemon) generateExtensionsArgs(oldConfig, newConfig *mcfgv1.MachineConfig) []string {
	removed := []string{}
	added := []string{}

	oldExt := make(map[string]bool)
	for _, ext := range oldConfig.Spec.Extensions {
		oldExt[ext] = true
	}
	newExt := make(map[string]bool)
	for _, ext := range newConfig.Spec.Extensions {
		newExt[ext] = true
	}

	for ext := range oldExt {
		if !newExt[ext] {
			removed = append(removed, ext)
		}
	}
	for ext := range newExt {
		if !oldExt[ext] {
			added = append(added, ext)
		}
	}

	// Supported extensions has package list info that is required
	// to enable an extension

	extArgs := []string{"update"}

	if dn.os.IsRHCOS() {
		extensions := getSupportedExtensions()
		for _, ext := range added {
			for _, pkg := range extensions[ext] {
				extArgs = append(extArgs, "--install", pkg)
			}
		}
		for _, ext := range removed {
			for _, pkg := range extensions[ext] {
				extArgs = append(extArgs, "--uninstall", pkg)
			}
		}
	}

	// FCOS does one to one mapping of extension to package to be installed on FCOS node.
	// This is needed as OKD layers additional packages on top of official FCOS shipped,
	// See https://github.com/openshift/release/blob/959c2954344438c4eed3ec7f52a5e099e8335516/ci-operator/jobs/openshift/release/openshift-release-release-4.7-periodics.yaml#L586
	// TODO: Once the package list has been stabilized, we can make use of the group and add
	// all the packages required to enable OKD as a single extension.
	if dn.os.IsFCOS() {
		for _, ext := range added {
			extArgs = append(extArgs, "--install", ext)
		}
		for _, ext := range removed {
			extArgs = append(extArgs, "--uninstall", ext)
		}
	}

	return extArgs
}

// Returns list of extensions possible to install on a CoreOS based system.
func getSupportedExtensions() map[string][]string {
	// In future when list of extensions grow, it will make
	// more sense to populate it in a dynamic way.

	// These are RHCOS supported extensions.
	// Each extension keeps a list of packages required to get enabled on host.
	return map[string][]string{
		"usbguard":             {"usbguard"},
		"kernel-devel":         {"kernel-devel", "kernel-headers"},
		"sandboxed-containers": {"kata-containers"},
	}
}

func validateExtensions(exts []string) error {
	supportedExtensions := getSupportedExtensions()
	invalidExts := []string{}
	for _, ext := range exts {
		if _, ok := supportedExtensions[ext]; !ok {
			invalidExts = append(invalidExts, ext)
		}
	}
	if len(invalidExts) != 0 {
		return fmt.Errorf("invalid extensions found: %v", invalidExts)
	}
	return nil

}

func (dn *CoreOSDaemon) applyExtensions(oldConfig, newConfig *mcfgv1.MachineConfig) error {
	extensionsEmpty := len(oldConfig.Spec.Extensions) == 0 && len(newConfig.Spec.Extensions) == 0
	if (extensionsEmpty) ||
		(reflect.DeepEqual(oldConfig.Spec.Extensions, newConfig.Spec.Extensions) && oldConfig.Spec.OSImageURL == newConfig.Spec.OSImageURL) {
		return nil
	}

	// Validate extensions allowlist on RHCOS nodes
	if err := validateExtensions(newConfig.Spec.Extensions); err != nil && dn.os.IsRHCOS() {
		return err
	}

	args := dn.generateExtensionsArgs(oldConfig, newConfig)
	glog.Infof("Applying extensions : %+q", args)
	return runRpmOstree(args...)
}

// switchKernel updates kernel on host with the kernelType specified in MachineConfig.
// Right now it supports default (traditional) and realtime kernel
func (dn *CoreOSDaemon) switchKernel(oldConfig, newConfig *mcfgv1.MachineConfig) error {
	// We support Kernel update only on RHCOS nodes
	if !dn.os.IsRHCOS() {
		glog.Info("updating kernel on non-RHCOS nodes is not supported")
		return nil
	}

	// Do nothing if both old and new KernelType are of type default
	if canonicalizeKernelType(oldConfig.Spec.KernelType) == ctrlcommon.KernelTypeDefault && canonicalizeKernelType(newConfig.Spec.KernelType) == ctrlcommon.KernelTypeDefault {
		return nil
	}

	defaultKernel := []string{"kernel", "kernel-core", "kernel-modules", "kernel-modules-extra"}
	realtimeKernel := []string{"kernel-rt-core", "kernel-rt-modules", "kernel-rt-modules-extra", "kernel-rt-kvm"}

	dn.logSystem("Initiating switch from kernel %s to %s", canonicalizeKernelType(oldConfig.Spec.KernelType), canonicalizeKernelType(newConfig.Spec.KernelType))

	if canonicalizeKernelType(oldConfig.Spec.KernelType) == ctrlcommon.KernelTypeRealtime && canonicalizeKernelType(newConfig.Spec.KernelType) == ctrlcommon.KernelTypeDefault {
		args := []string{"override", "reset"}
		args = append(args, defaultKernel...)
		for _, pkg := range realtimeKernel {
			args = append(args, "--uninstall", pkg)
		}
		dn.logSystem("Switching to kernelType=%s, invoking rpm-ostree %+q", newConfig.Spec.KernelType, args)
		return runRpmOstree(args...)
	}

	if canonicalizeKernelType(oldConfig.Spec.KernelType) == ctrlcommon.KernelTypeDefault && canonicalizeKernelType(newConfig.Spec.KernelType) == ctrlcommon.KernelTypeRealtime {
		// Switch to RT kernel
		args := []string{"override", "remove"}
		args = append(args, defaultKernel...)
		for _, pkg := range realtimeKernel {
			args = append(args, "--install", pkg)
		}

		dn.logSystem("Switching to kernelType=%s, invoking rpm-ostree %+q", newConfig.Spec.KernelType, args)
		return runRpmOstree(args...)
	}

	if canonicalizeKernelType(oldConfig.Spec.KernelType) == ctrlcommon.KernelTypeRealtime && canonicalizeKernelType(newConfig.Spec.KernelType) == ctrlcommon.KernelTypeRealtime {
		if oldConfig.Spec.OSImageURL != newConfig.Spec.OSImageURL {
			args := []string{"update"}
			dn.logSystem("Updating rt-kernel packages on host: %+q", args)
			return runRpmOstree(args...)
		}
	}

	return nil
}

// updateFiles writes files specified by the nodeconfig to disk. it also writes
// systemd units. there is no support for multiple filesystems at this point.
//
// in addition to files, we also write systemd units to disk. we mask, enable,
// and disable unit files when appropriate. this function relies on the system
// being restarted after an upgrade, so it doesn't daemon-reload or restart
// any services.
//
// it is worth noting that this function explicitly doesn't rely on the ignition
// implementation of file, unit writing, enabling or disabling. this is because
// ignition is built on the assumption that it is working with a fresh system,
// where as we are trying to reconcile a system that has already been running.
//
// in the future, this function should do any additional work to confirm that
// whatever has been written is picked up by the appropriate daemons, if
// required. in particular, a daemon-reload and restart for any unit files
// touched.
func (dn *Daemon) updateFiles(oldIgnConfig, newIgnConfig ign3types.Config) error {
	glog.Info("Updating files")
	if err := dn.writeFiles(newIgnConfig.Storage.Files); err != nil {
		return err
	}
	if err := dn.writeUnits(newIgnConfig.Systemd.Units); err != nil {
		return err
	}
	if err := dn.deleteStaleData(oldIgnConfig, newIgnConfig); err != nil {
		return err
	}
	return nil
}

func restorePath(path string) error {
	if out, err := exec.Command("cp", "-a", "--reflink=auto", origFileName(path), path).CombinedOutput(); err != nil {
		return errors.Wrapf(err, "restoring %q from orig file %q: %s", path, origFileName(path), string(out))
	}
	if err := os.Remove(origFileName(path)); err != nil {
		return errors.Wrapf(err, "deleting orig file %q: %v", origFileName(path), err)
	}
	return nil
}

// parse path to find out if its a systemd dropin
// Returns is dropin (true/false), service name, dropin name
func isPathASystemdDropin(path string) (bool, string, string) {
	if !strings.HasPrefix(path, "/etc/systemd/system") {
		return false, "", ""
	}
	if !strings.HasSuffix(path, ".conf") {
		return false, "", ""
	}
	pathSegments := strings.Split(path, "/")
	dropinName := pathSegments[len(pathSegments)-1]
	servicePart := pathSegments[len(pathSegments)-2]
	allServiceSegments := strings.Split(servicePart, ".")
	if allServiceSegments[len(allServiceSegments)-1] != "d" {
		return false, "", ""
	}
	serviceName := strings.Join(allServiceSegments[:len(allServiceSegments)-1], ".")
	return true, serviceName, dropinName
}

// iterate systemd units and return true if this path is already covered by a systemd dropin
func (dn *Daemon) isPathInDropins(path string, systemd *ign3types.Systemd) bool {
	if ok, service, dropin := isPathASystemdDropin(path); ok {
		for _, u := range systemd.Units {
			if u.Name == service {
				for _, j := range u.Dropins {
					if j.Name == dropin {
						return true
					}
				}
			}
		}
	}
	return false
}

// deleteStaleData performs a diff of the new and the old Ignition config. It then deletes
// all the files, units that are present in the old config but not in the new one.
// this function will error out if it fails to delete a file (with the exception
// of simply warning if the error is ENOENT since that's the desired state).
//nolint:gocyclo
func (dn *Daemon) deleteStaleData(oldIgnConfig, newIgnConfig ign3types.Config) error {
	glog.Info("Deleting stale data")
	newFileSet := make(map[string]struct{})
	for _, f := range newIgnConfig.Storage.Files {
		newFileSet[f.Path] = struct{}{}
	}

	for _, f := range oldIgnConfig.Storage.Files {
		if _, ok := newFileSet[f.Path]; ok {
			continue
		}
		if _, err := os.Stat(noOrigFileStampName(f.Path)); err == nil {
			if err := os.Remove(noOrigFileStampName(f.Path)); err != nil {
				return errors.Wrapf(err, "deleting noorig file stamp %q: %v", noOrigFileStampName(f.Path), err)
			}
			glog.V(2).Infof("Removing file %q completely", f.Path)
		} else if _, err := os.Stat(origFileName(f.Path)); err == nil {
			// Add a check for backwards compatibility: basically if the file doesn't exist in /usr/etc (on FCOS/RHCOS)
			// and no rpm is claiming it, we assume that the orig file came from a wrongful backup of a MachineConfig
			// file instead of a file originally on disk. See https://bugzilla.redhat.com/show_bug.cgi?id=1814397
			var restore bool
			if _, err := exec.Command("rpm", "-qf", f.Path).CombinedOutput(); err == nil {
				// File is owned by an rpm
				restore = true
			} else if strings.HasPrefix(f.Path, "/etc") && dn.os.IsCoreOSVariant() {
				if _, err := os.Stat("/usr" + f.Path); err != nil {
					if !os.IsNotExist(err) {
						return err
					}

					// If the error is ErrNotExist then we don't restore the file
				} else {
					restore = true
				}
			}

			if restore {
				if err := restorePath(f.Path); err != nil {
					return err
				}
				glog.V(2).Infof("Restored file %q", f.Path)
				continue
			}

			if err := os.Remove(origFileName(f.Path)); err != nil {
				return errors.Wrapf(err, "deleting orig file %q: %v", origFileName(f.Path), err)
			}
		}

		// Check Systemd.Units.Dropins - don't remove the file if configuration has been converted into a dropin
		if dn.isPathInDropins(f.Path, &newIgnConfig.Systemd) {
			glog.Infof("Not removing file %q: replaced with systemd dropin", f.Path)
			continue
		}

		glog.V(2).Infof("Deleting stale config file: %s", f.Path)
		if err := os.Remove(f.Path); err != nil {
			newErr := fmt.Errorf("unable to delete %s: %s", f.Path, err)
			if !os.IsNotExist(err) {
				return newErr
			}
			// otherwise, just warn
			glog.Warningf("%v", newErr)
		}
		glog.Infof("Removed stale file %q", f.Path)
	}

	newUnitSet := make(map[string]struct{})
	newDropinSet := make(map[string]struct{})
	for _, u := range newIgnConfig.Systemd.Units {
		for j := range u.Dropins {
			path := filepath.Join(pathSystemd, u.Name+".d", u.Dropins[j].Name)
			newDropinSet[path] = struct{}{}
		}
		path := filepath.Join(pathSystemd, u.Name)
		newUnitSet[path] = struct{}{}
	}

	for _, u := range oldIgnConfig.Systemd.Units {
		for j := range u.Dropins {
			path := filepath.Join(pathSystemd, u.Name+".d", u.Dropins[j].Name)
			if _, ok := newDropinSet[path]; !ok {
				if _, err := os.Stat(noOrigFileStampName(path)); err == nil {
					if err := os.Remove(noOrigFileStampName(path)); err != nil {
						return errors.Wrapf(err, "deleting noorig file stamp %q: %v", noOrigFileStampName(path), err)
					}
					glog.V(2).Infof("Removing file %q completely", path)
				} else if _, err := os.Stat(origFileName(path)); err == nil {
					if err := restorePath(path); err != nil {
						return err
					}
					glog.V(2).Infof("Restored file %q", path)
					continue
				}
				glog.V(2).Infof("Deleting stale systemd dropin file: %s", path)
				if err := os.Remove(path); err != nil {
					newErr := fmt.Errorf("unable to delete %s: %s", path, err)
					if !os.IsNotExist(err) {
						return newErr
					}
					// otherwise, just warn
					glog.Warningf("%v", newErr)
				}
				glog.Infof("Removed stale systemd dropin %q", path)
			}
		}
		path := filepath.Join(pathSystemd, u.Name)
		if _, ok := newUnitSet[path]; !ok {
			// since the unit doesn't exist anymore within the MachineConfig,
			// look to restore defaults here, so that symlinks are removed first
			// if the system has the service disabled
			// writeUnits() will catch units that still have references in other MCs
			if err := dn.presetUnit(u); err != nil {
				glog.Infof("Did not restore preset for %s (may not exist): %s", u.Name, err)
			}
			if _, err := os.Stat(noOrigFileStampName(path)); err == nil {
				if err := os.Remove(noOrigFileStampName(path)); err != nil {
					return errors.Wrapf(err, "deleting noorig file stamp %q: %v", noOrigFileStampName(path), err)
				}
				glog.V(2).Infof("Removing file %q completely", path)
			} else if _, err := os.Stat(origFileName(path)); err == nil {
				if err := restorePath(path); err != nil {
					return err
				}
				glog.V(2).Infof("Restored file %q", path)
				continue
			}
			glog.V(2).Infof("Deleting stale systemd unit file: %s", path)
			if err := os.Remove(path); err != nil {
				newErr := fmt.Errorf("unable to delete %s: %s", path, err)
				if !os.IsNotExist(err) {
					return newErr
				}
				// otherwise, just warn
				glog.Warningf("%v", newErr)
			}
			glog.Infof("Removed stale systemd unit %q", path)
		}
	}

	return nil
}

// enableUnits enables a set of systemd units via systemctl, if any fail all fails.
func (dn *Daemon) enableUnits(units []string) error {
	args := append([]string{"enable"}, units...)
	stdouterr, err := exec.Command("systemctl", args...).CombinedOutput()
	if err != nil {
		if !dn.os.IsLikeTraditionalRHEL7() {
			return fmt.Errorf("error enabling units: %s", stdouterr)
		}
		// In RHEL7, the systemd version is too low, so it is unable to handle broken
		// symlinks during enable. Do a best-effort removal of potentially broken
		// hard coded symlinks and try again.
		// See: https://bugzilla.redhat.com/show_bug.cgi?id=1913536
		wantsPathSystemd := "/etc/systemd/system/multi-user.target.wants/"
		for _, unit := range units {
			unitLinkPath := filepath.Join(wantsPathSystemd, unit)
			fi, fiErr := os.Lstat(unitLinkPath)
			if fiErr != nil {
				if !os.IsNotExist(fiErr) {
					return fmt.Errorf("error trying to enable unit, fallback failed with %s (original error %s)",
						fiErr, stdouterr)
				}
				continue
			}
			if fi.Mode()&os.ModeSymlink == 0 {
				return fmt.Errorf("error trying to enable unit, a non-symlink file exists at %s (original error %s)",
					unitLinkPath, stdouterr)
			}
			if _, evalErr := filepath.EvalSymlinks(unitLinkPath); evalErr != nil {
				// this is a broken symlink, remove
				if rmErr := os.Remove(unitLinkPath); rmErr != nil {
					return fmt.Errorf("error trying to enable unit, cannot remove broken symlink: %s (original error %s)",
						rmErr, stdouterr)
				}
			}
		}
		stdouterr, err := exec.Command("systemctl", args...).CombinedOutput()
		if err != nil {
			return fmt.Errorf("error enabling units: %s", stdouterr)
		}
	}
	glog.Infof("Enabled systemd units: %v", units)
	return nil
}

// disableUnits disables a set of systemd units via systemctl, if any fail all fails.
func (dn *Daemon) disableUnits(units []string) error {
	args := append([]string{"disable"}, units...)
	stdouterr, err := exec.Command("systemctl", args...).CombinedOutput()
	if err != nil {
		return fmt.Errorf("error disabling unit: %s", stdouterr)
	}
	glog.Infof("Disabled systemd units %v", units)
	return nil
}

// presetUnit resets a systemd unit to its preset via systemctl
func (dn *Daemon) presetUnit(unit ign3types.Unit) error {
	args := []string{"preset", unit.Name}
	stdouterr, err := exec.Command("systemctl", args...).CombinedOutput()
	if err != nil {
		return fmt.Errorf("error running preset on unit: %s", stdouterr)
	}
	glog.Infof("Preset systemd unit %s", unit.Name)
	return nil
}

// write dropins to disk
func (dn *Daemon) writeDropins(u ign3types.Unit) error {
	for i := range u.Dropins {
		dpath := filepath.Join(pathSystemd, u.Name+".d", u.Dropins[i].Name)
		if u.Dropins[i].Contents == nil || *u.Dropins[i].Contents == "" {
			glog.Infof("Dropin for %s has no content, skipping write", u.Dropins[i].Name)
			if _, err := os.Stat(dpath); err != nil {
				if os.IsNotExist(err) {
					continue
				}
				return err
			}
			glog.Infof("Removing %q, updated file has zero length", dpath)
			if err := os.Remove(dpath); err != nil {
				return err
			}
			continue
		}

		glog.Infof("Writing systemd unit dropin %q", u.Dropins[i].Name)
		if _, err := os.Stat("/usr" + dpath); err == nil &&
			dn.os.IsCoreOSVariant() {
			if err := createOrigFile("/usr"+dpath, dpath); err != nil {
				return err
			}
		}
		if err := writeFileAtomicallyWithDefaults(dpath, []byte(*u.Dropins[i].Contents)); err != nil {
			return fmt.Errorf("failed to write systemd unit dropin %q: %v", u.Dropins[i].Name, err)
		}

		glog.V(2).Infof("Wrote systemd unit dropin at %s", dpath)
	}
	return nil
}

// writeUnits writes the systemd units to disk
func (dn *Daemon) writeUnits(units []ign3types.Unit) error {
	var enabledUnits []string
	var disabledUnits []string
	for _, u := range units {
		if err := dn.writeDropins(u); err != nil {
			return err
		}

		// write (or cleanup) path in /etc/systemd/system
		fpath := filepath.Join(pathSystemd, u.Name)
		if u.Mask != nil && *u.Mask {
			// if the unit is masked, symlink fpath to /dev/null and continue

			glog.V(2).Info("Systemd unit masked")
			if err := os.RemoveAll(fpath); err != nil {
				return fmt.Errorf("failed to remove unit %q: %v", u.Name, err)
			}
			glog.V(2).Infof("Removed unit %q", u.Name)

			if err := renameio.Symlink(pathDevNull, fpath); err != nil {
				return fmt.Errorf("failed to symlink unit %q to %s: %v", u.Name, pathDevNull, err)
			}
			glog.V(2).Infof("Created symlink unit %q to %s", u.Name, pathDevNull)

			continue
		}

		if u.Contents != nil && *u.Contents != "" {
			glog.Infof("Writing systemd unit %q", u.Name)
			if _, err := os.Stat("/usr" + fpath); err == nil &&
				dn.os.IsCoreOSVariant() {
				if err := createOrigFile("/usr"+fpath, fpath); err != nil {
					return err
				}
			}
			if err := writeFileAtomicallyWithDefaults(fpath, []byte(*u.Contents)); err != nil {
				return fmt.Errorf("failed to write systemd unit %q: %v", u.Name, err)
			}

			glog.V(2).Infof("Successfully wrote systemd unit %q: ", u.Name)
		} else if u.Mask != nil && !*u.Mask {
			// if mask is explicitly set to false, make sure to remove a previous mask
			// see https://bugzilla.redhat.com/show_bug.cgi?id=1966445
			// Note that this does not catch all cleanup cases; for example, if the previous machine config specified
			// Contents, and the current one does not, the previous content will not get cleaned up. For now we're ignoring some
			// of those edge cases rather than introducing more complexity.
			glog.V(2).Infof("Ensuring systemd unit %q has no mask at %q", u.Name, fpath)
			if err := os.RemoveAll(fpath); err != nil {
				return fmt.Errorf("failed to cleanup %s: %v", fpath, err)
			}
		}

		// if the unit doesn't note if it should be enabled or disabled then
		// honour system presets. This to account for an edge case where you
		// deleted a MachineConfig that enabled/disabled the unit to revert,
		// but the unit itself is referenced in other MCs. deleteStaleData() will
		// catch fully deleted units.
		// if the unit should be enabled/disabled, then enable/disable it.
		// this is a no-op if the system wasn't change this iteration
		// Also, enable and disable as one command, as if any operation fails
		// we'd bubble up the error anyways, and we save a lot of time doing this.
		// Presets must be done individually as we don't consider a failed preset
		// as an error, but it would cause other presets that would have succeeded
		// to not go through.

		if u.Enabled != nil {
			if *u.Enabled {
				enabledUnits = append(enabledUnits, u.Name)
			} else {
				disabledUnits = append(disabledUnits, u.Name)
			}
		} else {
			if err := dn.presetUnit(u); err != nil {
				// Don't fail here, since a unit may have a dropin referencing a nonexisting actual unit
				glog.Infof("Could not reset unit preset for %s, skipping. (Error msg: %v)", u.Name, err)
			}
		}
	}

	if len(enabledUnits) > 0 {
		if err := dn.enableUnits(enabledUnits); err != nil {
			return err
		}
	}
	if len(disabledUnits) > 0 {
		if err := dn.disableUnits(disabledUnits); err != nil {
			return err
		}
	}
	return nil
}

func decodeContents(source, compression *string) ([]byte, error) {
	var contentsBytes []byte

	// To allow writing of "empty" files we'll allow source to be nil
	if source != nil {
		source, err := dataurl.DecodeString(*source)
		if err != nil {
			return []byte{}, fmt.Errorf("could not decode file content string: %w", err)
		}
		if compression != nil {
			switch *compression {
			case "":
				contentsBytes = source.Data
			case "gzip":
				reader, err := gzip.NewReader(bytes.NewReader(source.Data))
				if err != nil {
					return []byte{}, fmt.Errorf("could not create gzip reader: %w", err)
				}
				defer reader.Close()
				contentsBytes, err = io.ReadAll(reader)
				if err != nil {
					return []byte{}, fmt.Errorf("failed decompressing: %w", err)
				}
			default:
				return []byte{}, fmt.Errorf("unsupported compression type %q", *compression)
			}
		} else {
			contentsBytes = source.Data
		}
	}
	return contentsBytes, nil
}

// writeFiles writes the given files to disk.
// it doesn't fetch remote files and expects a flattened config file.
func (dn *Daemon) writeFiles(files []ign3types.File) error {
	for _, file := range files {
		glog.Infof("Writing file %q", file.Path)

		// We don't support appends in the file section, so instead of waiting to fail validation,
		// let's explicitly fail here.
		if len(file.Append) > 0 {
			return fmt.Errorf("found an append section when writing files. Append is not supported")
		}

		decodedContents, err := decodeContents(file.Contents.Source, file.Contents.Compression)
		if err != nil {
			return fmt.Errorf("could not decode file %q: %w", file.Path, err)
		}

		mode := defaultFilePermissions
		if file.Mode != nil {
			mode = os.FileMode(*file.Mode)
		}

		// set chown if file information is provided
		uid, gid, err := getFileOwnership(file)
		if err != nil {
			return fmt.Errorf("failed to retrieve file ownership for file %q: %v", file.Path, err)
		}
		if err := createOrigFile(file.Path, file.Path); err != nil {
			return err
		}
		if err := writeFileAtomically(file.Path, decodedContents, defaultDirectoryPermissions, mode, uid, gid); err != nil {
			return err
		}
	}
	return nil
}

func origParentDir() string {
	return origParentDirPath
}

func noOrigParentDir() string {
	return noOrigParentDirPath
}

func origFileName(fpath string) string {
	return filepath.Join(origParentDir(), fpath+".mcdorig")
}

// We use this to create a file that indicates that no original file existed on disk
// when we write a file via a MachineConfig. Otherwise the MCD does not differentiate
// between "a file existed due to a previous machineconfig" vs "a file existed on disk
// before the MCD took over". Also see deleteStaleData() above.
//
// The "stamp" part of the name indicates it is not an actual backup file, just an
// empty file to indicate lack of previous existence.
func noOrigFileStampName(fpath string) string {
	return filepath.Join(noOrigParentDir(), fpath+".mcdnoorig")
}

func createOrigFile(fromPath, fpath string) error {
	if _, err := os.Stat(noOrigFileStampName(fpath)); err == nil {
		// we already created the no orig file for this default file
		return nil
	}
	if _, err := os.Stat(fpath); os.IsNotExist(err) {
		// create a noorig file that tells the MCD that the file wasn't present on disk before MCD
		// took over so it can just remove it when deleting stale data, as opposed as restoring a file
		// that was shipped _with_ the underlying OS (e.g. a default chrony config).
		if err := os.MkdirAll(filepath.Dir(noOrigFileStampName(fpath)), 0755); err != nil {
			return errors.Wrapf(err, "creating no orig parent dir: %v", err)
		}
		return writeFileAtomicallyWithDefaults(noOrigFileStampName(fpath), nil)
	}

	// https://bugzilla.redhat.com/show_bug.cgi?id=1970959
	// orig file might exist, but be a relative/dangling symlink
	if symlinkTarget, err := os.Readlink(origFileName(fpath)); err == nil {
		if symlinkTarget != "" {
			return nil
		}
	}
	if _, err := os.Stat(origFileName(fpath)); err == nil {
		// the orig file is already there and we avoid creating a new one to preserve the real default
		return nil
	}
	if err := os.MkdirAll(filepath.Dir(origFileName(fpath)), 0755); err != nil {
		return errors.Wrapf(err, "creating orig parent dir: %v", err)
	}
	if out, err := exec.Command("cp", "-a", "--reflink=auto", fromPath, origFileName(fpath)).CombinedOutput(); err != nil {
		return errors.Wrapf(err, "creating orig file for %q: %s", fpath, string(out))
	}
	return nil
}

func lookupUID(username string) (int, error) {
	osUser, err := user.Lookup(username)
	if err != nil {
		return 0, fmt.Errorf("failed to retrieve UserID for username: %s", username)
	}
	glog.V(2).Infof("Retrieved UserId: %s for username: %s", osUser.Uid, username)
	uid, _ := strconv.Atoi(osUser.Uid)
	return uid, nil
}

func lookupGID(group string) (int, error) {
	osGroup, err := user.LookupGroup(group)
	if err != nil {
		return 0, fmt.Errorf("failed to retrieve GroupID for group: %v", group)
	}
	glog.V(2).Infof("Retrieved GroupID: %s for group: %s", osGroup.Gid, group)
	gid, _ := strconv.Atoi(osGroup.Gid)
	return gid, nil
}

// This is essentially ResolveNodeUidAndGid() from Ignition; XXX should dedupe
func getFileOwnership(file ign3types.File) (int, int, error) {
	uid, gid := 0, 0 // default to root
	if file.User.ID != nil {
		uid = *file.User.ID
	} else if file.User.Name != nil && *file.User.Name != "" {
		uid, err := lookupUID(*file.User.Name)
		if err != nil {
			return uid, gid, err
		}
	}

	if file.Group.ID != nil {
		gid = *file.Group.ID
	} else if file.Group.Name != nil && *file.Group.Name != "" {
		gid, err := lookupGID(*file.Group.Name)
		if err != nil {
			return uid, gid, err
		}
	}
	return uid, gid, nil
}

func (dn *Daemon) atomicallyWriteSSHKey(keys string) error {
	uid, err := lookupUID(constants.CoreUserName)
	if err != nil {
		return err
	}

	gid, err := lookupGID(constants.CoreGroupName)
	if err != nil {
		return err
	}

	var authKeyPath string
	if dn.os.IsFCOS() {
		authKeyPath = filepath.Join(coreUserSSHPath, "authorized_keys.d", "ignition")
	} else {
		authKeyPath = filepath.Join(coreUserSSHPath, "authorized_keys")
	}

	// Keys should only be written to "/home/core/.ssh"
	// Once Users are supported fully this should be writing to PasswdUser.HomeDir
	glog.Infof("Writing SSHKeys at %q", authKeyPath)

	if err := writeFileAtomically(authKeyPath, []byte(keys), os.FileMode(0700), os.FileMode(0600), uid, gid); err != nil {
		return err
	}

	glog.V(2).Infof("Wrote SSHKeys at %s", authKeyPath)

	return nil
}

// Update a given PasswdUser's SSHKey
func (dn *Daemon) updateSSHKeys(newUsers []ign3types.PasswdUser) error {
	if len(newUsers) == 0 {
		return nil
	}

	var uErr user.UnknownUserError
	switch _, err := user.Lookup(constants.CoreUserName); {
	case err == nil:
	case errors.As(err, &uErr):
		glog.Info("core user does not exist, and creating users is not supported, so ignoring configuration specified for core user")
		return nil
	default:
		return fmt.Errorf("failed to check if user core exists: %w", err)
	}

	// we're also appending all keys for any user to core, so for now
	// we pass this to atomicallyWriteSSHKeys to write.
	// we know these users are "core" ones also cause this slice went through Reconcilable
	var concatSSHKeys string
	for _, u := range newUsers {
		for _, k := range u.SSHAuthorizedKeys {
			concatSSHKeys = concatSSHKeys + string(k) + "\n"
		}
	}
	if !dn.mock {
		authKeyPath := filepath.Join(coreUserSSHPath, "authorized_keys")
		authKeyFragmentDirPath := filepath.Join(coreUserSSHPath, "authorized_keys.d")

		if dn.os.IsFCOS() {
			// In older versions of OKD, the keys were written to `/home/core/.ssh/authorized_keys`.
			// Newer versions of OKD will however expect the keys at `/home/core/.ssh/authorized_keys.d/ignition`.
			// Check if the authorized_keys file at the legacy path exists. If it does, remove it.
			// It will be recreated at the new fragment path by the atomicallyWriteSSHKey function
			// that is called right after.
			_, err := os.Stat(authKeyPath)
			if err == nil {
				err := os.RemoveAll(authKeyPath)
				if err != nil {
					return fmt.Errorf("failed to remove path '%s': %v", authKeyPath, err)
				}
			} else if !os.IsNotExist(err) {
				// This shouldn't ever happen
				return fmt.Errorf("unexpectedly failed to get info for path '%s': %v", authKeyPath, err)
			}

			// Ensure authorized_keys.d/ignition is the only fragment that exists
			keyFragmentsDir, err := ioutil.ReadDir(authKeyFragmentDirPath)
			if err == nil {
				for _, fragment := range keyFragmentsDir {
					if fragment.Name() != "ignition" {
						keyPath := filepath.Join(authKeyFragmentDirPath, fragment.Name())
						err := os.RemoveAll(keyPath)
						if err != nil {
							return fmt.Errorf("failed to remove path '%s': %v", keyPath, err)
						}
					}
				}
			} else if !os.IsNotExist(err) {
				// This shouldn't ever happen
				return fmt.Errorf("unexpectedly failed to get info for path '%s': %v", authKeyFragmentDirPath, err)
			}
		}

		// Note we write keys only for the core user and so this ignores the user list
		if err := dn.atomicallyWriteSSHKey(concatSSHKeys); err != nil {
			return err
		}
	}
	return nil
}

// updateOS updates the system OS to the one specified in newConfig
func updateOS(config *mcfgv1.MachineConfig, osImageContentDir string) error {
	newURL := config.Spec.OSImageURL
	glog.Infof("Updating OS to %s", newURL)
	client := NewNodeUpdaterClient()
	if _, err := client.Rebase(newURL, osImageContentDir); err != nil {
		return fmt.Errorf("failed to update OS to %s : %v", newURL, err)
	}

	return nil
}

func (dn *Daemon) getPendingStateLegacyLogger() (*journalMsg, error) {
	glog.Info("logger doesn't support --jounald, grepping the journal")

	cmdLiteral := "journalctl -o cat _UID=0 | grep -v audit | grep OPENSHIFT_MACHINE_CONFIG_DAEMON_LEGACY_LOG_HACK"
	cmd := exec.Command("bash", "-c", cmdLiteral)
	var combinedOutput bytes.Buffer
	cmd.Stdout = &combinedOutput
	cmd.Stderr = &combinedOutput
	if err := cmd.Start(); err != nil {
		return nil, errors.Wrap(err, "failed shelling out to journalctl -o cat")
	}
	if err := cmd.Wait(); err != nil {
		if exiterr, ok := err.(*exec.ExitError); ok {
			// The program has exited with an exit code != 0
			status, ok := exiterr.Sys().(syscall.WaitStatus)
			if ok {
				// grep exit with 1 if it doesn't find anything
				// from man: Normally, the exit status is 0 if selected lines are found and 1 otherwise. But the exit status is 2 if an error occurred
				if status.ExitStatus() == 1 {
					return nil, nil
				}
				if status.ExitStatus() > 1 {
					return nil, errors.Wrapf(fmt.Errorf("grep exited with %s", combinedOutput.Bytes()), "failed to grep on journal output: %v", exiterr)
				}
			}
		} else {
			return nil, errors.Wrap(err, "command wait error")
		}
	}
	journalOutput := combinedOutput.Bytes()
	// just an extra safety check?
	if len(journalOutput) == 0 {
		return nil, nil
	}
	return dn.processJournalOutput(journalOutput)
}

type journalMsg struct {
	Message   string `json:"MESSAGE,omitempty"`
	BootID    string `json:"BOOT_ID,omitempty"`
	Pending   string `json:"PENDING,omitempty"`
	OldLogger string `json:"OPENSHIFT_MACHINE_CONFIG_DAEMON_LEGACY_LOG_HACK,omitempty"` // unused today
}

func (dn *Daemon) processJournalOutput(journalOutput []byte) (*journalMsg, error) {
	lines := strings.Split(strings.TrimSpace(string(journalOutput)), "\n")
	last := lines[len(lines)-1]

	entry := &journalMsg{}
	if err := json.Unmarshal([]byte(last), entry); err != nil {
		return nil, errors.Wrap(err, "getting pending state from journal")
	}
	if entry.Pending == "0" {
		return nil, nil
	}
	return entry, nil
}

// getPendingState loads the JSON state we cache across attempting to apply
// a config+reboot.  If no pending state is available, ("", nil) will be returned.
// The bootID is stored in the pending state; if it is unchanged, we assume
// that we failed to reboot; that for now should be a fatal error, in order to avoid
// reboot loops.
func (dn *Daemon) getPendingState() (*journalMsg, error) {
	if !dn.loggerSupportsJournal {
		return dn.getPendingStateLegacyLogger()
	}
	journalOutput, err := exec.Command("journalctl", "-o", "json", "_UID=0", fmt.Sprintf("MESSAGE_ID=%s", pendingStateMessageID)).CombinedOutput()
	if err != nil {
		return nil, errors.Wrap(err, "error running journalctl -o json")
	}
	if len(journalOutput) == 0 {
		return nil, nil
	}
	return dn.processJournalOutput(journalOutput)
}

func (dn *Daemon) storePendingStateLegacyLogger(pending *mcfgv1.MachineConfig, isPending int) ([]byte, error) {
	glog.Info("logger doesn't support --jounald, logging json directly")

	if isPending == 1 {
		if err := dn.writePendingConfig(pending); err != nil {
			return nil, err
		}
	} else {
		if err := os.Remove(pendingConfigPath); err != nil {
			return nil, err
		}
	}

	oldLogger := exec.Command("logger", fmt.Sprintf(`{"MESSAGE": "%s", "BOOT_ID": "%s", "PENDING": "%d", "OPENSHIFT_MACHINE_CONFIG_DAEMON_LEGACY_LOG_HACK": "1"}`, pending.GetName(), dn.bootID, isPending))
	return oldLogger.CombinedOutput()
}

func (dn *Daemon) storePendingState(pending *mcfgv1.MachineConfig, isPending int) ([]byte, error) {
	if !dn.loggerSupportsJournal {
		return dn.storePendingStateLegacyLogger(pending, isPending)
	}
	logger := exec.Command("logger", "--journald")

	var pendingState bytes.Buffer
	pendingState.WriteString(fmt.Sprintf(`MESSAGE_ID=%s
MESSAGE=%s
BOOT_ID=%s
PENDING=%d`, pendingStateMessageID, pending.GetName(), dn.bootID, isPending))

	logger.Stdin = &pendingState
	return logger.CombinedOutput()
}

// Synchronously invoke a command, writing its stdout to our stdout,
// and gathering stderr into a buffer which will be returned in err
// in case of error.
func runCmdSync(cmdName string, args ...string) error {
	glog.Infof("Running: %s %s", cmdName, strings.Join(args, " "))
	cmd := exec.Command(cmdName, args...)
	var stderr bytes.Buffer
	cmd.Stdout = os.Stdout
	cmd.Stderr = &stderr
	if err := cmd.Run(); err != nil {
		return errors.Wrapf(err, "error running %s %s: %s", cmdName, strings.Join(args, " "), string(stderr.Bytes()))
	}

	return nil
}

// Log a message to the systemd journal as well as our stdout
func (dn *Daemon) logSystem(format string, a ...interface{}) {
	message := fmt.Sprintf(format, a...)
	glog.Info(message)
	// Since we're chrooted into the host rootfs with /run mounted,
	// we can just talk to the journald socket.  Doing this as a
	// subprocess rather than talking to journald in process since
	// I worry about the golang library having a connection pre-chroot.
	logger := exec.Command("logger")

	var log bytes.Buffer
	log.WriteString(fmt.Sprintf("machine-config-daemon[%d]: %s", os.Getpid(), message))

	logger.Stdin = &log
	if err := logger.Run(); err != nil {
		glog.Errorf("failed to invoke logger: %v", err)
	}
}

func (dn *Daemon) catchIgnoreSIGTERM() {
	dn.updateActiveLock.Lock()
	defer dn.updateActiveLock.Unlock()
	if dn.updateActive {
		return
	}
	glog.Info("Adding SIGTERM protection")
	dn.updateActive = true
}

func (dn *Daemon) cancelSIGTERM() {
	dn.updateActiveLock.Lock()
	defer dn.updateActiveLock.Unlock()
	if dn.updateActive {
		glog.Info("Removing SIGTERM protection")
		dn.updateActive = false
	}
}

// reboot is the final step. it tells systemd-logind to reboot the machine,
// cleans up the agent's connections, and then sleeps for 7 days. if it wakes up
// and manages to return, it returns a scary error message.
func (dn *Daemon) reboot(rationale string) error {
	// Now that everything is done, avoid delaying shutdown.
	dn.cancelSIGTERM()
	dn.Close()

	if dn.skipReboot {
		return nil
	}

	// We'll only have a recorder if we're cluster driven
	if dn.recorder != nil {
		dn.recorder.Eventf(getNodeRef(dn.node), corev1.EventTypeNormal, "Reboot", rationale)
	}
	dn.logSystem("initiating reboot: %s", rationale)

	rebootCmd := rebootCommand(rationale)

	// reboot, executed async via systemd-run so that the reboot command is executed
	// in the context of the host asynchronously from us
	// We're not returning the error from the reboot command as it can be terminated by
	// the system itself with signal: terminated. We can't catch the subprocess termination signal
	// either, we just have one for the MCD itself.
	if err := rebootCmd.Run(); err != nil {
		dn.logSystem("failed to run reboot: %v", err)
		MCDRebootErr.WithLabelValues(dn.node.Name, "failed to run reboot", err.Error()).SetToCurrentTime()
	}

	// wait to be killed via SIGTERM from the kubelet shutting down
	time.Sleep(defaultRebootTimeout)

	// if everything went well, this should be unreachable.
	MCDRebootErr.WithLabelValues(dn.node.Name, "reboot failed", "this error should be unreachable, something is seriously wrong").SetToCurrentTime()
	return fmt.Errorf("reboot failed; this error should be unreachable, something is seriously wrong")
}

// experimentalUpdateLayeredConfig() pretends to do the normal config update for the pool but actually does
// an image update instead. This function should be completely thrown away.
func (dn *Daemon) experimentalUpdateLayeredConfig() error {
	// TODO(jkyros): config drift should work EXCEPT for the OSImageURL

	// TODO(jkyros): this is awful, but we know we rolled a node event so we can just ignore the configs
<<<<<<< HEAD
	desiredImage := dn.node.Annotations[constants.DesiredImageConfigAnnotationKey]
	currentImage := dn.node.Annotations[constants.CurrentImageConfigAnnotationKey]
	desiredConfig := dn.node.Annotations[constants.DesiredMachineConfigAnnotationKey]
=======
	desiredImage := dn.node.Annotations["machineconfiguration.openshift.io/desired-layered-image"]
	currentImage := dn.node.Annotations["machineconfiguration.openshift.io/current-layered-image"]
>>>>>>> 350dc621

	// Layered doesn't exist right out of the gate right now, it takes some time to reconcile
	if desiredImage == "" {
		glog.Infof("Looks like we don't have a desired image yet. Nothing to do.")
		return nil
	}

	// currentImage == desiredImage is equivalent to:
	// booted.ContainerImageReference == desiredImage && staged.ID == "" && booted.LiveReplaced == ""
	// ||
	// staged.ContainerImageReference == desiredImage && booted.LiveReplaced == staged.Checksum
	if currentImage == desiredImage {
		glog.Infof("Node is on proper image %s", desiredImage)

<<<<<<< HEAD
		glog.Infof("Completing pending config %s", desiredConfig)
		if err := dn.completeUpdate(desiredConfig); err != nil {
			MCDUpdateState.WithLabelValues("", err.Error()).SetToCurrentTime()

		}

		// TODO(jkyros): For now I'm just making the pool happy so it's like "yeah I'm done"
		if err := dn.nodeWriter.SetDone(dn.kubeClient.CoreV1().Nodes(), dn.nodeLister, dn.name, desiredConfig); err != nil {
			errLabelStr := fmt.Sprintf("error setting node's state to Done: %v", err)
			MCDUpdateState.WithLabelValues("", errLabelStr).SetToCurrentTime()
			return nil
		}

		//glog.Infof("In desired config %s", state.currentConfig.GetName())
		//MCDUpdateState.WithLabelValues(state.currentConfig.GetName(), "").SetToCurrentTime()

	} else {
		// We think we have work to do
=======
	} else {
		// At this point we know we need to rebase
		if err := dn.setWorking(); err != nil {
			return fmt.Errorf("failed to set working: %w", err)
		}
>>>>>>> 350dc621

		pullSecret, err := dn.GetPullSecret()
		if err != nil {
			return err
		}

		// TODO drop NodeUpdaterClient or change its interface
		client := &RpmOstreeClient{}
		if err := client.RebaseLayered(desiredImage, pullSecret); err != nil {
			return err
		}

		state, err := client.GetState()
		if err != nil {
			return err
		}

		var staged Deployment
		var activeChecksum string
		for _, deployment := range state.Deployments {
<<<<<<< HEAD

			// What we're looking for is at least in the list
			if strings.TrimPrefix(deployment.ContainerImageReference, "ostree-unverified-registry:") == desiredImage {
				// We rebased but we haven't booted, might be a liveapply
				if deployment.Staged == true {
					//TODO(jkyros): Check to see about liveapply
					glog.Infof("Node is staged to %s, checking to see if we've liveapplied", desiredImage)

					// For now we're just setting done because we know this worked, haven't gotten to reboot logic yet
					if err := dn.nodeWriter.SetDone(dn.kubeClient.CoreV1().Nodes(), dn.nodeLister, dn.name, desiredConfig); err != nil {
						errLabelStr := fmt.Sprintf("error setting node's state to Done: %v", err)
						MCDUpdateState.WithLabelValues("", errLabelStr).SetToCurrentTime()
						return nil
					}

					return nil
				}

				// Everything is perfect, we're already there the good way
				if deployment.Booted == true {
					glog.Infof("Node is already in image %s", desiredImage)
					//TODO(jkyros): Add an annotation
					return nil
=======
			if deployment.Staged {
				staged = deployment
			}
			if deployment.Booted {
				if deployment.LiveReplaced != "" {
					activeChecksum = deployment.LiveReplaced
				} else {
					activeChecksum = deployment.Checksum
>>>>>>> 350dc621
				}
			}

		}

		diffFileSet, err := Diff(activeChecksum, staged.Checksum)
		if err != nil {
			return fmt.Errorf("failed to diff container images: %w", err)
		}
		actions, err := dn.calculatePostConfigChangeActionFromFiles(diffFileSet)
		if err != nil {
			return err
		}

		// Check and perform node drain if required
		readOldFile := func(path string) ([]byte, error) {
			return Cat(currentImage, path)
		}
		readNewFile := func(path string) ([]byte, error) {
			return Cat(desiredImage, path)
		}
		if err := dn.drainIfRequired(actions, diffFileSet, readOldFile, readNewFile); err != nil {
			return err
		}

<<<<<<< HEAD
		//defer os.Unlink("/run/ostree/auth.json")
		if err := dn.nodeWriter.SetDone(dn.kubeClient.CoreV1().Nodes(), dn.nodeLister, dn.name, desiredConfig); err != nil {
			errLabelStr := fmt.Sprintf("error setting node's state to Done: %v", err)
			MCDUpdateState.WithLabelValues("", errLabelStr).SetToCurrentTime()
			return nil
		}

		// TODO(jkyros): the prep update function will think we have more work to do
		// if the current config path still populated
		os.Remove(dn.currentConfigPath)
=======
		// Ideally we would want to update kernelArguments only via MachineConfigs.
		// We are keeping this to maintain compatibility and OKD requirement.
		if err := UpdateTuningArgs(KernelTuningFile, CmdLineFile); err != nil {
			return err
		}

		if !ctrlcommon.InSlice(postConfigChangeActionReboot, actions) {
			client.ApplyLive()
		}
		if err := dn.performPostConfigChangeAction(actions, desiredImage); err != nil {
			return err
		}
		if dn.recorder != nil {
			dn.recorder.Eventf(getNodeRef(dn.node), corev1.EventTypeNormal, "NodeDone", fmt.Sprintf("Setting node %s, currentConfig %s to Done", dn.node.Name, desiredImage))
		}
>>>>>>> 350dc621
	}
	return nil
}

func (dn *Daemon) GetPullSecret() ([]byte, error) {
	var targetNamespace = ctrlcommon.MCONamespace

	// Get the service accoutn
	mcdServiceAccount, err := dn.kubeClient.CoreV1().ServiceAccounts(targetNamespace).Get(context.TODO(), "machine-config-daemon", metav1.GetOptions{})
	if err != nil {
		return nil, fmt.Errorf("Failed to retrieve the mcc service account: %s", err)
	}
	// Get the secret off the service account
	imagePullSecret, err := dn.kubeClient.CoreV1().Secrets(targetNamespace).Get(context.TODO(), mcdServiceAccount.ImagePullSecrets[0].Name, metav1.GetOptions{})
	if err != nil {
		return nil, fmt.Errorf("Failed to retrieve the image pull secret: %s", err)
	}

	// Get the data out of it
	dockerConfigData := imagePullSecret.Data[corev1.DockerConfigKey]

	// Unmarshal it into the proper struct
	var dockerConfig credentialprovider.DockerConfig
	err = json.Unmarshal(dockerConfigData, &dockerConfig)

	// Re-pack it into an auth file (what comes out of the API doesn't have the "auths" object in the json)
	dockerConfigJSON := credentialprovider.DockerConfigJSON{
		Auths: dockerConfig,
	}
	authfileData, err := json.Marshal(dockerConfigJSON)
	if err != nil {
		fmt.Errorf("Error trying to marshal docker secrets: %s", authfileData)
	}

	return authfileData, nil

}<|MERGE_RESOLUTION|>--- conflicted
+++ resolved
@@ -2029,14 +2029,9 @@
 	// TODO(jkyros): config drift should work EXCEPT for the OSImageURL
 
 	// TODO(jkyros): this is awful, but we know we rolled a node event so we can just ignore the configs
-<<<<<<< HEAD
 	desiredImage := dn.node.Annotations[constants.DesiredImageConfigAnnotationKey]
 	currentImage := dn.node.Annotations[constants.CurrentImageConfigAnnotationKey]
 	desiredConfig := dn.node.Annotations[constants.DesiredMachineConfigAnnotationKey]
-=======
-	desiredImage := dn.node.Annotations["machineconfiguration.openshift.io/desired-layered-image"]
-	currentImage := dn.node.Annotations["machineconfiguration.openshift.io/current-layered-image"]
->>>>>>> 350dc621
 
 	// Layered doesn't exist right out of the gate right now, it takes some time to reconcile
 	if desiredImage == "" {
@@ -2051,11 +2046,81 @@
 	if currentImage == desiredImage {
 		glog.Infof("Node is on proper image %s", desiredImage)
 
-<<<<<<< HEAD
-		glog.Infof("Completing pending config %s", desiredConfig)
-		if err := dn.completeUpdate(desiredConfig); err != nil {
-			MCDUpdateState.WithLabelValues("", err.Error()).SetToCurrentTime()
-
+	} else {
+		// At this point we know we need to rebase
+		if err := dn.setWorking(); err != nil {
+			return fmt.Errorf("failed to set working: %w", err)
+		}
+
+		pullSecret, err := dn.GetPullSecret()
+		if err != nil {
+			return err
+		}
+
+		// TODO drop NodeUpdaterClient or change its interface
+		client := &RpmOstreeClient{}
+		if err := client.RebaseLayered(desiredImage, pullSecret); err != nil {
+			return err
+		}
+
+		state, err := client.GetState()
+		if err != nil {
+			return err
+		}
+
+		var staged Deployment
+		var activeChecksum string
+		for _, deployment := range state.Deployments {
+			if deployment.Staged {
+				staged = deployment
+			}
+			if deployment.Booted {
+				if deployment.LiveReplaced != "" {
+					activeChecksum = deployment.LiveReplaced
+				} else {
+					activeChecksum = deployment.Checksum
+				}
+			}
+		}
+
+		diffFileSet, err := Diff(activeChecksum, staged.Checksum)
+		if err != nil {
+			return fmt.Errorf("failed to diff container images: %w", err)
+		}
+		actions, err := dn.calculatePostConfigChangeActionFromFiles(diffFileSet)
+		if err != nil {
+			return err
+		}
+
+		// TODO(jkyros): the prep update function will think we have more work to do
+		// if the current config path still populated
+		os.Remove(dn.currentConfigPath)
+
+		// Check and perform node drain if required
+		readOldFile := func(path string) ([]byte, error) {
+			return Cat(currentImage, path)
+		}
+		readNewFile := func(path string) ([]byte, error) {
+			return Cat(desiredImage, path)
+		}
+		if err := dn.drainIfRequired(actions, diffFileSet, readOldFile, readNewFile); err != nil {
+			return err
+		}
+
+		// Ideally we would want to update kernelArguments only via MachineConfigs.
+		// We are keeping this to maintain compatibility and OKD requirement.
+		if err := UpdateTuningArgs(KernelTuningFile, CmdLineFile); err != nil {
+			return err
+		}
+
+		if !ctrlcommon.InSlice(postConfigChangeActionReboot, actions) {
+			client.ApplyLive()
+		}
+		if err := dn.performPostConfigChangeAction(actions, desiredImage); err != nil {
+			return err
+		}
+		if dn.recorder != nil {
+			dn.recorder.Eventf(getNodeRef(dn.node), corev1.EventTypeNormal, "NodeDone", fmt.Sprintf("Setting node %s, currentConfig %s to Done", dn.node.Name, desiredImage))
 		}
 
 		// TODO(jkyros): For now I'm just making the pool happy so it's like "yeah I'm done"
@@ -2065,125 +2130,6 @@
 			return nil
 		}
 
-		//glog.Infof("In desired config %s", state.currentConfig.GetName())
-		//MCDUpdateState.WithLabelValues(state.currentConfig.GetName(), "").SetToCurrentTime()
-
-	} else {
-		// We think we have work to do
-=======
-	} else {
-		// At this point we know we need to rebase
-		if err := dn.setWorking(); err != nil {
-			return fmt.Errorf("failed to set working: %w", err)
-		}
->>>>>>> 350dc621
-
-		pullSecret, err := dn.GetPullSecret()
-		if err != nil {
-			return err
-		}
-
-		// TODO drop NodeUpdaterClient or change its interface
-		client := &RpmOstreeClient{}
-		if err := client.RebaseLayered(desiredImage, pullSecret); err != nil {
-			return err
-		}
-
-		state, err := client.GetState()
-		if err != nil {
-			return err
-		}
-
-		var staged Deployment
-		var activeChecksum string
-		for _, deployment := range state.Deployments {
-<<<<<<< HEAD
-
-			// What we're looking for is at least in the list
-			if strings.TrimPrefix(deployment.ContainerImageReference, "ostree-unverified-registry:") == desiredImage {
-				// We rebased but we haven't booted, might be a liveapply
-				if deployment.Staged == true {
-					//TODO(jkyros): Check to see about liveapply
-					glog.Infof("Node is staged to %s, checking to see if we've liveapplied", desiredImage)
-
-					// For now we're just setting done because we know this worked, haven't gotten to reboot logic yet
-					if err := dn.nodeWriter.SetDone(dn.kubeClient.CoreV1().Nodes(), dn.nodeLister, dn.name, desiredConfig); err != nil {
-						errLabelStr := fmt.Sprintf("error setting node's state to Done: %v", err)
-						MCDUpdateState.WithLabelValues("", errLabelStr).SetToCurrentTime()
-						return nil
-					}
-
-					return nil
-				}
-
-				// Everything is perfect, we're already there the good way
-				if deployment.Booted == true {
-					glog.Infof("Node is already in image %s", desiredImage)
-					//TODO(jkyros): Add an annotation
-					return nil
-=======
-			if deployment.Staged {
-				staged = deployment
-			}
-			if deployment.Booted {
-				if deployment.LiveReplaced != "" {
-					activeChecksum = deployment.LiveReplaced
-				} else {
-					activeChecksum = deployment.Checksum
->>>>>>> 350dc621
-				}
-			}
-
-		}
-
-		diffFileSet, err := Diff(activeChecksum, staged.Checksum)
-		if err != nil {
-			return fmt.Errorf("failed to diff container images: %w", err)
-		}
-		actions, err := dn.calculatePostConfigChangeActionFromFiles(diffFileSet)
-		if err != nil {
-			return err
-		}
-
-		// Check and perform node drain if required
-		readOldFile := func(path string) ([]byte, error) {
-			return Cat(currentImage, path)
-		}
-		readNewFile := func(path string) ([]byte, error) {
-			return Cat(desiredImage, path)
-		}
-		if err := dn.drainIfRequired(actions, diffFileSet, readOldFile, readNewFile); err != nil {
-			return err
-		}
-
-<<<<<<< HEAD
-		//defer os.Unlink("/run/ostree/auth.json")
-		if err := dn.nodeWriter.SetDone(dn.kubeClient.CoreV1().Nodes(), dn.nodeLister, dn.name, desiredConfig); err != nil {
-			errLabelStr := fmt.Sprintf("error setting node's state to Done: %v", err)
-			MCDUpdateState.WithLabelValues("", errLabelStr).SetToCurrentTime()
-			return nil
-		}
-
-		// TODO(jkyros): the prep update function will think we have more work to do
-		// if the current config path still populated
-		os.Remove(dn.currentConfigPath)
-=======
-		// Ideally we would want to update kernelArguments only via MachineConfigs.
-		// We are keeping this to maintain compatibility and OKD requirement.
-		if err := UpdateTuningArgs(KernelTuningFile, CmdLineFile); err != nil {
-			return err
-		}
-
-		if !ctrlcommon.InSlice(postConfigChangeActionReboot, actions) {
-			client.ApplyLive()
-		}
-		if err := dn.performPostConfigChangeAction(actions, desiredImage); err != nil {
-			return err
-		}
-		if dn.recorder != nil {
-			dn.recorder.Eventf(getNodeRef(dn.node), corev1.EventTypeNormal, "NodeDone", fmt.Sprintf("Setting node %s, currentConfig %s to Done", dn.node.Name, desiredImage))
-		}
->>>>>>> 350dc621
 	}
 	return nil
 }
